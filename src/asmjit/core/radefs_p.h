--- conflicted
+++ resolved
@@ -236,18 +236,10 @@
   //! \name Construction & Destruction
   //! \{
 
-<<<<<<< HEAD
   inline RARegMask() noexcept = default;
   inline RARegMask(const RARegMask& other) noexcept = default;
 
-  inline void init(const RARegMask& other) noexcept {
-    for (uint32_t i = 0; i < BaseReg::kGroupVirt; i++)
-      _masks[i] = other._masks[i];
-  }
-
-=======
   inline void init(const RARegMask& other) noexcept { _masks = other._masks; }
->>>>>>> d0cdd701
   //! Reset all register masks to zero.
   inline void reset() noexcept { _masks.fill(0); }
 
