--- conflicted
+++ resolved
@@ -16,15 +16,8 @@
 
 #ifndef ASMJIT_NO_LOGGING
 
-<<<<<<< HEAD
-Error formatLine(String& sb, const uint8_t* binData, size_t binSize, size_t dispSize, size_t immSize, const char* comment) noexcept {
-  size_t commentSize = comment ? Support::strLen(comment, Globals::kMaxCommentSize) : 0;
-
-  ASMJIT_ASSERT(binSize >= dispSize);
-=======
 Error finishFormattedLine(String& sb, const FormatOptions& formatOptions, const uint8_t* binData, size_t binSize, size_t offsetSize, size_t immSize, const char* comment) noexcept {
   ASMJIT_ASSERT(binSize >= offsetSize);
->>>>>>> d0cdd701
   const size_t kNoBinSize = SIZE_MAX;
 
   size_t commentSize = comment ? Support::strLen(comment, Globals::kMaxCommentSize) : 0;
@@ -34,11 +27,7 @@
     size_t padding = Formatter::paddingFromOptions(formatOptions, FormatPaddingGroup::kRegularLine);
 
     for (size_t i = (binSize == kNoBinSize); i < 2; i++) {
-<<<<<<< HEAD
-      ASMJIT_PROPAGATE(sb.padEnd(align));
-=======
       ASMJIT_PROPAGATE(sb.padEnd(padding));
->>>>>>> d0cdd701
 
       if (sep) {
         ASMJIT_PROPAGATE(sb.append(sep));
@@ -56,10 +45,6 @@
         ASMJIT_PROPAGATE(sb.append(comment, commentSize));
       }
 
-<<<<<<< HEAD
-      align += kMaxBinarySize;
-=======
->>>>>>> d0cdd701
       sep = '|';
       padding += Formatter::paddingFromOptions(formatOptions, FormatPaddingGroup::kMachineCode);
     }
